require 'rubygems'
require 'rake'
require 'rake/testtask'
require 'rake/rdoctask'
require 'rake/packagetask'
require 'rake/gempackagetask'
require File.join(File.dirname(__FILE__), 'lib', 'action_mailer', 'version')

PKG_BUILD     = ENV['PKG_BUILD'] ? '.' + ENV['PKG_BUILD'] : ''
PKG_NAME      = 'actionmailer'
PKG_VERSION   = ActionMailer::VERSION::STRING + PKG_BUILD
PKG_FILE_NAME = "#{PKG_NAME}-#{PKG_VERSION}"

RELEASE_NAME  = "REL #{PKG_VERSION}"

RUBY_FORGE_PROJECT = "actionmailer"
RUBY_FORGE_USER    = "webster132"

desc "Default Task"
task :default => [ :test ]

# Run the unit tests
Rake::TestTask.new { |t|
  t.libs << "test"
  t.pattern = 'test/*_test.rb'
<<<<<<< HEAD
  t.verbose = true
=======
>>>>>>> b354496b
  t.warning = true
}

namespace :test do
  task :isolated do
    ruby = File.join(*RbConfig::CONFIG.values_at('bindir', 'RUBY_INSTALL_NAME'))
    Dir.glob("test/*_test.rb").all? do |file|
      system(ruby, '-Ilib:test', file)
    end or raise "Failures"
  end
end

# Generate the RDoc documentation
Rake::RDocTask.new { |rdoc|
  rdoc.rdoc_dir = 'doc'
  rdoc.title    = "Action Mailer -- Easy email delivery and testing"
  rdoc.options << '--line-numbers' << '--inline-source' << '-A cattr_accessor=object'
  rdoc.options << '--charset' << 'utf-8'
  rdoc.template = ENV['template'] ? "#{ENV['template']}.rb" : '../doc/template/horo'
  rdoc.rdoc_files.include('README', 'CHANGELOG')
  rdoc.rdoc_files.include('lib/action_mailer.rb')
  rdoc.rdoc_files.include('lib/action_mailer/*.rb')
  rdoc.rdoc_files.include('lib/action_mailer/delivery_method/*.rb')
}

spec = eval(File.read('actionmailer.gemspec'))

Rake::GemPackageTask.new(spec) do |p|
  p.gem_spec = spec
end

desc "Publish the API documentation"
task :pgem => [:package] do
  require 'rake/contrib/sshpublisher'
  Rake::SshFilePublisher.new("gems.rubyonrails.org", "/u/sites/gems/gems", "pkg", "#{PKG_FILE_NAME}.gem").upload
  `ssh gems.rubyonrails.org '/u/sites/gems/gemupdate.sh'`
end

desc "Publish the API documentation"
task :pdoc => [:rdoc] do
  require 'rake/contrib/sshpublisher'
  Rake::SshDirPublisher.new("wrath.rubyonrails.org", "public_html/am", "doc").upload
end

desc "Publish the release files to RubyForge."
task :release => [ :package ] do
  require 'rubyforge'
  require 'rake/contrib/rubyforgepublisher'

  packages = %w( gem tgz zip ).collect{ |ext| "pkg/#{PKG_NAME}-#{PKG_VERSION}.#{ext}" }

  rubyforge = RubyForge.new
  rubyforge.login
  rubyforge.add_release(PKG_NAME, PKG_NAME, "REL #{PKG_VERSION}", *packages)
end<|MERGE_RESOLUTION|>--- conflicted
+++ resolved
@@ -23,10 +23,6 @@
 Rake::TestTask.new { |t|
   t.libs << "test"
   t.pattern = 'test/*_test.rb'
-<<<<<<< HEAD
-  t.verbose = true
-=======
->>>>>>> b354496b
   t.warning = true
 }
 
