--- conflicted
+++ resolved
@@ -1,12 +1,10 @@
-<<<<<<< HEAD
+*   Make currency symbols optional for money column type in PostgreSQL
+
+    *Joel Schneider*
+
 *   Add support for beginless ranges, introduced in Ruby 2.7.
 
     *Josh Goodall*
-=======
-*   Make currency symbols optional for money column type in PostgreSQL
-
-    *Joel Schneider*
->>>>>>> ddd0e9b0
 
 *   Add database_exists? method to connection adapters to check if a database exists.
 
