--- conflicted
+++ resolved
@@ -1,6 +1,22 @@
 ## Rails 4.0.0 (unreleased) ##
 
-<<<<<<< HEAD
+*   Added Statement Cache to allow the caching of a single statement. The cache works by
+    duping the relation returned from yielding a statement which allows skipping the AST
+    building phase.
+
+    Example:
+
+      cache = ActiveRecord::StatementCache.new do
+        Book.where(:name => "my book").limit(100)
+      end
+
+      books = cache.execute
+
+    The solution attempts to get closer to the speed of `find_by_sql` but still maintaining
+    the expressiveness of the Active Record queries.
+
+    *Olli Rissanen*
+
 *   Preserve context while merging relations with join information.
 
         class Comment < ActiveRecord::Base
@@ -485,22 +501,6 @@
     *Hiroshige UMINO*
 
 *   Update queries now use prepared statements.
-=======
-*   Added Statement Cache to allow the caching of a single statement. The cache works by
-    duping the relation returned from yielding a statement which allows skipping the AST
-    building phase.
-
-    Example:
-
-      cache = ActiveRecord::StatementCache.new do
-        Book.where(:name => "my book").limit(100)
-      end
-
-      books = cache.execute
-
-    The solution attempts to get closer to the speed of `find_by_sql` but still maintaining
-    the expressiveness of the AR queries.
->>>>>>> af1a4bdc
 
     *Olli Rissanen*
 
