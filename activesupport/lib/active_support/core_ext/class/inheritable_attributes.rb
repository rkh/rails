# Retain for backward compatibility.  Methods are now included in Class.
module ClassInheritableAttributes # :nodoc:
end

# Allows attributes to be shared within an inheritance hierarchy, but where each descendant gets a copy of
# their parents' attributes, instead of just a pointer to the same. This means that the child can add elements
# to, for example, an array without those additions being shared with either their parent, siblings, or
# children, which is unlike the regular class-level attributes that are shared across the entire hierarchy.
class Class # :nodoc:
  def class_inheritable_reader(*syms)
    syms.each do |sym|
      next if sym.is_a?(Hash)
<<<<<<< HEAD
      class_eval(<<-EOS, __FILE__, __LINE__ + 1)
        def self.#{sym}                         # def self.after_add
          read_inheritable_attribute(:#{sym})   #   read_inheritable_attribute(:after_add)
        end                                     # end

        def #{sym}                              # def after_add
          self.class.#{sym}                     #   self.class.after_add
        end                                     # end
=======
      class_eval <<-EOS
        def self.#{sym}                        # def self.before_add_for_comments
          read_inheritable_attribute(:#{sym})  #   read_inheritable_attribute(:before_add_for_comments)
        end                                    # end
                                               #
        def #{sym}                             # def before_add_for_comments
          self.class.#{sym}                    #   self.class.before_add_for_comments
        end                                    # end
>>>>>>> 0efec645
      EOS
    end
  end

  def class_inheritable_writer(*syms)
    options = syms.extract_options!
    syms.each do |sym|
<<<<<<< HEAD
      class_eval(<<-EOS, __FILE__, __LINE__ + 1)
        def self.#{sym}=(obj)                         # def self.property=(obj)
          write_inheritable_attribute(:#{sym}, obj)   #   write_inheritable_attribute(:property, obj)
        end                                           # end

        #{"
        def #{sym}=(obj)                              # def property=(obj)
          self.class.#{sym} = obj                     #   self.class.property = obj
        end                                           # end
        " unless options[:instance_writer] == false }
=======
      class_eval <<-EOS
        def self.#{sym}=(obj)                          # def self.color=(obj)
          write_inheritable_attribute(:#{sym}, obj)    #   write_inheritable_attribute(:color, obj)
        end                                            # end
                                                       #
        #{"                                            #
        def #{sym}=(obj)                               # def color=(obj)
          self.class.#{sym} = obj                      #   self.class.color = obj
        end                                            # end
        " unless options[:instance_writer] == false }  # # the writer above is generated unless options[:instance_writer] == false
>>>>>>> 0efec645
      EOS
    end
  end

  def class_inheritable_array_writer(*syms)
    options = syms.extract_options!
    syms.each do |sym|
<<<<<<< HEAD
      class_eval(<<-EOS, __FILE__, __LINE__ + 1)
        def self.#{sym}=(obj)                         # def self.property=(obj)
          write_inheritable_array(:#{sym}, obj)       #   write_inheritable_array(:property, obj)
        end                                           # end

        #{"
        def #{sym}=(obj)                              # def property=(obj)
          self.class.#{sym} = obj                     #   self.class.property = obj
        end                                           # end
        " unless options[:instance_writer] == false }
=======
      class_eval <<-EOS
        def self.#{sym}=(obj)                          # def self.levels=(obj)
          write_inheritable_array(:#{sym}, obj)        #   write_inheritable_array(:levels, obj)
        end                                            # end
                                                       #
        #{"                                            #
        def #{sym}=(obj)                               # def levels=(obj)
          self.class.#{sym} = obj                      #   self.class.levels = obj
        end                                            # end
        " unless options[:instance_writer] == false }  # # the writer above is generated unless options[:instance_writer] == false
>>>>>>> 0efec645
      EOS
    end
  end

  def class_inheritable_hash_writer(*syms)
    options = syms.extract_options!
    syms.each do |sym|
<<<<<<< HEAD
      class_eval(<<-EOS, __FILE__, __LINE__ + 1)
        def self.#{sym}=(obj)                         # def self.property=(obj)
          write_inheritable_hash(:#{sym}, obj)        #   write_inheritable_hash(:property, obj)
        end                                           # end

        #{"
        def #{sym}=(obj)                              # def property=(obj)
          self.class.#{sym} = obj                     #   self.class.property = obj
        end                                           # end
        " unless options[:instance_writer] == false }
=======
      class_eval <<-EOS
        def self.#{sym}=(obj)                          # def self.nicknames=(obj)
          write_inheritable_hash(:#{sym}, obj)         #   write_inheritable_hash(:nicknames, obj)
        end                                            # end
                                                       #
        #{"                                            #
        def #{sym}=(obj)                               # def nicknames=(obj)
          self.class.#{sym} = obj                      #   self.class.nicknames = obj
        end                                            # end
        " unless options[:instance_writer] == false }  # # the writer above is generated unless options[:instance_writer] == false
>>>>>>> 0efec645
      EOS
    end
  end

  def class_inheritable_accessor(*syms)
    class_inheritable_reader(*syms)
    class_inheritable_writer(*syms)
  end

  def class_inheritable_array(*syms)
    class_inheritable_reader(*syms)
    class_inheritable_array_writer(*syms)
  end

  def class_inheritable_hash(*syms)
    class_inheritable_reader(*syms)
    class_inheritable_hash_writer(*syms)
  end

  def inheritable_attributes
    @inheritable_attributes ||= EMPTY_INHERITABLE_ATTRIBUTES
  end

  def write_inheritable_attribute(key, value)
    if inheritable_attributes.equal?(EMPTY_INHERITABLE_ATTRIBUTES)
      @inheritable_attributes = {}
    end
    inheritable_attributes[key] = value
  end

  def write_inheritable_array(key, elements)
    write_inheritable_attribute(key, []) if read_inheritable_attribute(key).nil?
    write_inheritable_attribute(key, read_inheritable_attribute(key) + elements)
  end

  def write_inheritable_hash(key, hash)
    write_inheritable_attribute(key, {}) if read_inheritable_attribute(key).nil?
    write_inheritable_attribute(key, read_inheritable_attribute(key).merge(hash))
  end

  def read_inheritable_attribute(key)
    inheritable_attributes[key]
  end

  def reset_inheritable_attributes
    @inheritable_attributes = EMPTY_INHERITABLE_ATTRIBUTES
  end

  private
    # Prevent this constant from being created multiple times
    EMPTY_INHERITABLE_ATTRIBUTES = {}.freeze unless const_defined?(:EMPTY_INHERITABLE_ATTRIBUTES)

    def inherited_with_inheritable_attributes(child)
      inherited_without_inheritable_attributes(child) if respond_to?(:inherited_without_inheritable_attributes)

      if inheritable_attributes.equal?(EMPTY_INHERITABLE_ATTRIBUTES)
        new_inheritable_attributes = EMPTY_INHERITABLE_ATTRIBUTES
      else
        new_inheritable_attributes = inheritable_attributes.inject({}) do |memo, (key, value)|
          memo.update(key => value.duplicable? ? value.dup : value)
        end
      end

      child.instance_variable_set('@inheritable_attributes', new_inheritable_attributes)
    end

    alias inherited_without_inheritable_attributes inherited
    alias inherited inherited_with_inheritable_attributes
end<|MERGE_RESOLUTION|>--- conflicted
+++ resolved
@@ -10,7 +10,6 @@
   def class_inheritable_reader(*syms)
     syms.each do |sym|
       next if sym.is_a?(Hash)
-<<<<<<< HEAD
       class_eval(<<-EOS, __FILE__, __LINE__ + 1)
         def self.#{sym}                         # def self.after_add
           read_inheritable_attribute(:#{sym})   #   read_inheritable_attribute(:after_add)
@@ -19,16 +18,6 @@
         def #{sym}                              # def after_add
           self.class.#{sym}                     #   self.class.after_add
         end                                     # end
-=======
-      class_eval <<-EOS
-        def self.#{sym}                        # def self.before_add_for_comments
-          read_inheritable_attribute(:#{sym})  #   read_inheritable_attribute(:before_add_for_comments)
-        end                                    # end
-                                               #
-        def #{sym}                             # def before_add_for_comments
-          self.class.#{sym}                    #   self.class.before_add_for_comments
-        end                                    # end
->>>>>>> 0efec645
       EOS
     end
   end
@@ -36,19 +25,7 @@
   def class_inheritable_writer(*syms)
     options = syms.extract_options!
     syms.each do |sym|
-<<<<<<< HEAD
       class_eval(<<-EOS, __FILE__, __LINE__ + 1)
-        def self.#{sym}=(obj)                         # def self.property=(obj)
-          write_inheritable_attribute(:#{sym}, obj)   #   write_inheritable_attribute(:property, obj)
-        end                                           # end
-
-        #{"
-        def #{sym}=(obj)                              # def property=(obj)
-          self.class.#{sym} = obj                     #   self.class.property = obj
-        end                                           # end
-        " unless options[:instance_writer] == false }
-=======
-      class_eval <<-EOS
         def self.#{sym}=(obj)                          # def self.color=(obj)
           write_inheritable_attribute(:#{sym}, obj)    #   write_inheritable_attribute(:color, obj)
         end                                            # end
@@ -58,7 +35,6 @@
           self.class.#{sym} = obj                      #   self.class.color = obj
         end                                            # end
         " unless options[:instance_writer] == false }  # # the writer above is generated unless options[:instance_writer] == false
->>>>>>> 0efec645
       EOS
     end
   end
@@ -66,19 +42,7 @@
   def class_inheritable_array_writer(*syms)
     options = syms.extract_options!
     syms.each do |sym|
-<<<<<<< HEAD
       class_eval(<<-EOS, __FILE__, __LINE__ + 1)
-        def self.#{sym}=(obj)                         # def self.property=(obj)
-          write_inheritable_array(:#{sym}, obj)       #   write_inheritable_array(:property, obj)
-        end                                           # end
-
-        #{"
-        def #{sym}=(obj)                              # def property=(obj)
-          self.class.#{sym} = obj                     #   self.class.property = obj
-        end                                           # end
-        " unless options[:instance_writer] == false }
-=======
-      class_eval <<-EOS
         def self.#{sym}=(obj)                          # def self.levels=(obj)
           write_inheritable_array(:#{sym}, obj)        #   write_inheritable_array(:levels, obj)
         end                                            # end
@@ -88,7 +52,6 @@
           self.class.#{sym} = obj                      #   self.class.levels = obj
         end                                            # end
         " unless options[:instance_writer] == false }  # # the writer above is generated unless options[:instance_writer] == false
->>>>>>> 0efec645
       EOS
     end
   end
@@ -96,19 +59,7 @@
   def class_inheritable_hash_writer(*syms)
     options = syms.extract_options!
     syms.each do |sym|
-<<<<<<< HEAD
       class_eval(<<-EOS, __FILE__, __LINE__ + 1)
-        def self.#{sym}=(obj)                         # def self.property=(obj)
-          write_inheritable_hash(:#{sym}, obj)        #   write_inheritable_hash(:property, obj)
-        end                                           # end
-
-        #{"
-        def #{sym}=(obj)                              # def property=(obj)
-          self.class.#{sym} = obj                     #   self.class.property = obj
-        end                                           # end
-        " unless options[:instance_writer] == false }
-=======
-      class_eval <<-EOS
         def self.#{sym}=(obj)                          # def self.nicknames=(obj)
           write_inheritable_hash(:#{sym}, obj)         #   write_inheritable_hash(:nicknames, obj)
         end                                            # end
@@ -118,7 +69,6 @@
           self.class.#{sym} = obj                      #   self.class.nicknames = obj
         end                                            # end
         " unless options[:instance_writer] == false }  # # the writer above is generated unless options[:instance_writer] == false
->>>>>>> 0efec645
       EOS
     end
   end
