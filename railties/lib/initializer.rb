require 'logger'
require 'set'
require File.join(File.dirname(__FILE__), 'railties_path')

RAILS_ENV = (ENV['RAILS_ENV'] || 'development').dup unless defined?(RAILS_ENV)

module Rails
  # The Initializer is responsible for processing the Rails configuration, such
  # as setting the $LOAD_PATH, requiring the right frameworks, initializing
  # logging, and more. It can be run either as a single command that'll just
  # use the default configuration, like this:
  #
  #   Rails::Initializer.run
  #
  # But normally it's more interesting to pass in a custom configuration
  # through the block running:
  #
  #   Rails::Initializer.run do |config|
  #     config.frameworks -= [ :action_web_service ]
  #   end
  #
  # This will use the default configuration options from Rails::Configuration,
  # but allow for overwriting on select areas.
  class Initializer
    # The Configuration instance used by this Initializer instance.
    attr_reader :configuration

    # The set of loaded plugins.
    attr_reader :loaded_plugins

    # Runs the initializer. By default, this will invoke the #process method,
    # which simply executes all of the initialization routines. Alternately,
    # you can specify explicitly which initialization routine you want:
    #
    #   Rails::Initializer.run(:set_load_path)
    #
    # This is useful if you only want the load path initialized, without
    # incuring the overhead of completely loading the entire environment. 
    def self.run(command = :process, configuration = Configuration.new)
      yield configuration if block_given?
      initializer = new configuration
      initializer.send(command)
      initializer
    end
    
    # Create a new Initializer instance that references the given Configuration
    # instance.
    def initialize(configuration)
      @configuration = configuration
      @loaded_plugins = Set.new
    end

    # Sequentially step through all of the available initialization routines,
    # in order:
    #
    # * #set_load_path
    # * #set_connection_adapters
    # * #require_frameworks
    # * #load_environment
    # * #initialize_database
    # * #initialize_logger
    # * #initialize_framework_logging
    # * #initialize_framework_views
    # * #initialize_dependency_mechanism
    # * #initialize_breakpoints
    # * #initialize_whiny_nils
    # * #initialize_framework_settings
    # * #load_environment
    # * #load_plugins
    # * #initialize_routing
    #
    # (Note that #load_environment is invoked twice, once at the start and
    # once at the end, to support the legacy configuration style where the
    # environment could overwrite the defaults directly, instead of via the
    # Configuration instance. 
    def process
      check_ruby_version
      set_load_path
      set_connection_adapters

      require_frameworks
      load_environment

      initialize_database
      initialize_logger
      initialize_framework_logging
      initialize_framework_views
      initialize_dependency_mechanism
      initialize_breakpoints
      initialize_whiny_nils
      initialize_temporary_directories

      initialize_framework_settings
      
      # Support for legacy configuration style where the environment
      # could overwrite anything set from the defaults/global through
      # the individual base class configurations.
      load_environment
      
      add_support_load_paths

      load_plugins

      # Routing must be initialized after plugins to allow the former to extend the routes
      initialize_routing
      
      # the framework is now fully initialized
      after_initialize
    end

    # Check for valid Ruby version
    # This is done in an external file, so we can use it
    # from the `rails` program as well without duplication.
    def check_ruby_version    
      require 'ruby_version_check'
    end

    # Set the <tt>$LOAD_PATH</tt> based on the value of
    # Configuration#load_paths. Duplicates are removed.
    def set_load_path
      configuration.load_paths.reverse.each { |dir| $LOAD_PATH.unshift(dir) if File.directory?(dir) }
      $LOAD_PATH.uniq!
    end
    
    # Sets the +RAILS_CONNECTION_ADAPTERS+ constant based on the value of
    # Configuration#connection_adapters. This constant is used to determine
    # which database adapters should be loaded (by default, all adapters are
    # loaded).
    def set_connection_adapters
      Object.const_set("RAILS_CONNECTION_ADAPTERS", configuration.connection_adapters) if configuration.connection_adapters
    end
    
    # Requires all frameworks specified by the Configuration#frameworks
    # list. By default, all frameworks (ActiveRecord, ActiveSupport,
    # ActionPack, ActionMailer, and ActionWebService) are loaded.
    def require_frameworks
      configuration.frameworks.each { |framework| require(framework.to_s) }
    end
    
<<<<<<< HEAD
    # Loads Rails::VERSION and Rails::Info.
    # TODO: Make this work via dependencies.rb/const_missing instead.
    def load_framework_info
      require 'rails_info'
=======
    # Add the load paths used by support functions such as the info controller
    def add_support_load_paths
      builtins = File.join(File.dirname(File.dirname(__FILE__)), 'builtin', '*')
      $LOAD_PATH.concat(Dir[builtins])
>>>>>>> 9babb201
    end

    # Loads all plugins in <tt>config.plugin_paths</tt>.  <tt>plugin_paths</tt>
    # defaults to <tt>vendor/plugins</tt> but may also be set to a list of
    # paths, such as
    #   config.plugin_paths = ['lib/plugins', 'vendor/plugins']
    #
    # Each plugin discovered in <tt>plugin_paths</tt> is initialized:
    # * add its +lib+ directory, if present, to the beginning of the load path
    # * evaluate <tt>init.rb</tt> if present
    #
    # After all plugins are loaded, duplicates are removed from the load path.
    # Plugins are loaded in alphabetical order.
    def load_plugins
      find_plugins(configuration.plugin_paths).sort.each { |path| load_plugin path }
      $LOAD_PATH.uniq!
    end

    # Loads the environment specified by Configuration#environment_path, which
    # is typically one of development, testing, or production.
    def load_environment
      silence_warnings do
        config = configuration
        constants = self.class.constants
        eval(IO.read(configuration.environment_path), binding)
        (self.class.constants - constants).each do |const|
          Object.const_set(const, self.class.const_get(const))
        end
      end
    end
    
    # This initialization routine does nothing unless <tt>:active_record</tt>
    # is one of the frameworks to load (Configuration#frameworks). If it is,
    # this sets the database configuration from Configuration#database_configuration
    # and then establishes the connection.
    def initialize_database
      return unless configuration.frameworks.include?(:active_record)
      ActiveRecord::Base.configurations = configuration.database_configuration
      ActiveRecord::Base.establish_connection
    end
    
    # If the +RAILS_DEFAULT_LOGGER+ constant is already set, this initialization
    # routine does nothing. If the constant is not set, and Configuration#logger
    # is not +nil+, this also does nothing. Otherwise, a new logger instance
    # is created at Configuration#log_path, with a default log level of
    # Configuration#log_level.
    #
    # If the log could not be created, the log will be set to output to
    # +STDERR+, with a log level of +WARN+.
    def initialize_logger
      # if the environment has explicitly defined a logger, use it
      return if defined?(RAILS_DEFAULT_LOGGER)

      unless logger = configuration.logger
        begin
          logger = Logger.new(configuration.log_path)
          logger.level = Logger.const_get(configuration.log_level.to_s.upcase)
        rescue StandardError
          logger = Logger.new(STDERR)
          logger.level = Logger::WARN
          logger.warn(
            "Rails Error: Unable to access log file. Please ensure that #{configuration.log_path} exists and is chmod 0666. " +
            "The log level has been raised to WARN and the output directed to STDERR until the problem is fixed."
          )
        end
      end
      
      silence_warnings { Object.const_set "RAILS_DEFAULT_LOGGER", logger }
    end
    
    # Sets the logger for ActiveRecord, ActionController, and ActionMailer
    # (but only for those frameworks that are to be loaded). If the framework's
    # logger is already set, it is not changed, otherwise it is set to use
    # +RAILS_DEFAULT_LOGGER+.
    def initialize_framework_logging
      for framework in ([ :active_record, :action_controller, :action_mailer ] & configuration.frameworks)
        framework.to_s.camelize.constantize.const_get("Base").logger ||= RAILS_DEFAULT_LOGGER
      end
    end
    
    # Sets the +template_root+ for ActionController::Base and ActionMailer::Base
    # (but only for those frameworks that are to be loaded). If the framework's
    # +template_root+ has already been set, it is not changed, otherwise it is
    # set to use Configuration#view_path.
    def initialize_framework_views
      for framework in ([ :action_controller, :action_mailer ] & configuration.frameworks)
        framework.to_s.camelize.constantize.const_get("Base").template_root ||= configuration.view_path
      end
    end

    # If ActionController is not one of the loaded frameworks (Configuration#frameworks)
    # this does nothing. Otherwise, it loads the routing definitions and sets up
    # loading module used to lazily load controllers (Configuration#controller_paths).
    def initialize_routing
      return unless configuration.frameworks.include?(:action_controller)
      ActionController::Routing::Routes.reload
    end
    
    # Sets the dependency loading mechanism based on the value of
    # Configuration#cache_classes.
    def initialize_dependency_mechanism
      Dependencies.mechanism = configuration.cache_classes ? :require : :load
    end
    
    # Sets the +BREAKPOINT_SERVER_PORT+ if Configuration#breakpoint_server
    # is true.
    def initialize_breakpoints
      silence_warnings { Object.const_set("BREAKPOINT_SERVER_PORT", 42531) if configuration.breakpoint_server }
    end

    # Loads support for "whiny nil" (noisy warnings when methods are invoked
    # on +nil+ values) if Configuration#whiny_nils is true.
    def initialize_whiny_nils
      require('active_support/whiny_nil') if configuration.whiny_nils
    end

    def initialize_temporary_directories
      if configuration.frameworks.include?(:action_controller)
        session_path = "#{RAILS_ROOT}/tmp/sessions/"
        ActionController::Base.session_options[:tmpdir] = File.exist?(session_path) ? session_path : Dir::tmpdir
        
        cache_path = "#{RAILS_ROOT}/tmp/cache/"
        if File.exist?(cache_path)
          ActionController::Base.fragment_cache_store = :file_store, cache_path
        end
      end
    end

    # Initializes framework-specific settings for each of the loaded frameworks
    # (Configuration#frameworks). The available settings map to the accessors
    # on each of the corresponding Base classes.
    def initialize_framework_settings
      configuration.frameworks.each do |framework|
        base_class = framework.to_s.camelize.constantize.const_get("Base")

        configuration.send(framework).each do |setting, value|
          base_class.send("#{setting}=", value)
        end
      end
    end
    
    # Fires the user-supplied after_initialize block (Configuration#after_initialize) 
    def after_initialize
      configuration.after_initialize_block.call if configuration.after_initialize_block
    end
    

    protected
      # Return a list of plugin paths within base_path.  A plugin path is
      # a directory that contains either a lib directory or an init.rb file.
      # This recurses into directories which are not plugin paths, so you
      # may organize your plugins within the plugin path.
      def find_plugins(*base_paths)
        base_paths.flatten.inject([]) do |plugins, base_path|
          Dir.glob(File.join(base_path, '*')).each do |path|
            if plugin_path?(path)
              plugins << path
            elsif File.directory?(path)
              plugins += find_plugins(path)
            end
          end
          plugins
        end
      end

      def plugin_path?(path)
        File.directory?(path) and (File.directory?(File.join(path, 'lib')) or File.file?(File.join(path, 'init.rb')))
      end

      # Load the plugin at <tt>path</tt> unless already loaded.
      #
      # Each plugin is initialized:
      # * add its +lib+ directory, if present, to the beginning of the load path
      # * evaluate <tt>init.rb</tt> if present
      #
      # Returns <tt>true</tt> if the plugin is successfully loaded or
      # <tt>false</tt> if it is already loaded (similar to Kernel#require).
      # Raises <tt>LoadError</tt> if the plugin is not found.
      def load_plugin(directory)
        name = File.basename(directory)
        return false if loaded_plugins.include?(name)

        # Catch nonexistent and empty plugins.
        raise LoadError, "No such plugin: #{directory}" unless plugin_path?(directory)

        lib_path  = File.join(directory, 'lib')
        init_path = File.join(directory, 'init.rb')
        has_lib   = File.directory?(lib_path)
        has_init  = File.file?(init_path)

        # Add lib to load path *after* the application lib, to allow
        # application libraries to override plugin libraries.
        if has_lib
          application_lib_index = $LOAD_PATH.index(File.join(RAILS_ROOT, "lib")) || 0  
          $LOAD_PATH.insert(application_lib_index + 1, lib_path)
        end

        # Allow plugins to reference the current configuration object
        config = configuration 
	
        # Add to set of loaded plugins before 'name' collapsed in eval.
        loaded_plugins << name

        # Evaluate init.rb.
        silence_warnings { eval(IO.read(init_path), binding, init_path) } if has_init

        true
      end
  end

  # The Configuration class holds all the parameters for the Initializer and
  # ships with defaults that suites most Rails applications. But it's possible
  # to overwrite everything. Usually, you'll create an Configuration file
  # implicitly through the block running on the Initializer, but it's also
  # possible to create the Configuration instance in advance and pass it in
  # like this:
  #
  #   config = Rails::Configuration.new
  #   Rails::Initializer.run(:process, config)
  class Configuration
    # A stub for setting options on ActionController::Base
    attr_accessor :action_controller
    
    # A stub for setting options on ActionMailer::Base
    attr_accessor :action_mailer
    
    # A stub for setting options on ActionView::Base
    attr_accessor :action_view
    
    # A stub for setting options on ActionWebService::Base
    attr_accessor :action_web_service
    
    # A stub for setting options on ActiveRecord::Base
    attr_accessor :active_record
    
    # Whether or not to use the breakpoint server (boolean)
    attr_accessor :breakpoint_server
    
    # Whether or not classes should be cached (set to false if you want
    # application classes to be reloaded on each request)
    attr_accessor :cache_classes
    
    # The list of connection adapters to load. (By default, all connection
    # adapters are loaded. You can set this to be just the adapter(s) you
    # will use to reduce your application's load time.)
    attr_accessor :connection_adapters
    
    # The list of paths that should be searched for controllers. (Defaults
    # to <tt>app/controllers</tt> and <tt>components</tt>.)
    attr_accessor :controller_paths

    # The path to the database configuration file to use. (Defaults to
    # <tt>config/database.yml</tt>.)
    attr_accessor :database_configuration_file
    
    # The list of rails framework components that should be loaded. (Defaults
    # to <tt>:active_record</tt>, <tt>:action_controller</tt>,
    # <tt>:action_view</tt>, <tt>:action_mailer</tt>, and
    # <tt>:action_web_service</tt>).
    attr_accessor :frameworks
    
    # An array of additional paths to prepend to the load path. By default,
    # all +app+, +lib+, +vendor+ and mock paths are included in this list.
    attr_accessor :load_paths
    
    # The log level to use for the default Rails logger. In production mode,
    # this defaults to <tt>:info</tt>. In development mode, it defaults to
    # <tt>:debug</tt>.
    attr_accessor :log_level
    
    # The path to the log file to use. Defaults to log/#{environment}.log
    # (e.g. log/development.log or log/production.log).
    attr_accessor :log_path
    
    # The specific logger to use. By default, a logger will be created and
    # initialized using #log_path and #log_level, but a programmer may
    # specifically set the logger to use via this accessor and it will be
    # used directly.
    attr_accessor :logger
    
    # The root of the application's views. (Defaults to <tt>app/views</tt>.)
    attr_accessor :view_path
    
    # Set to +true+ if you want to be warned (noisily) when you try to invoke
    # any method of +nil+. Set to +false+ for the standard Ruby behavior.
    attr_accessor :whiny_nils
    
    # The path to the root of the plugins directory. By default, it is in
    # <tt>vendor/plugins</tt>.
    attr_accessor :plugin_paths

    # Create a new Configuration instance, initialized with the default
    # values.
    def initialize
      self.frameworks                   = default_frameworks
      self.load_paths                   = default_load_paths
      self.log_path                     = default_log_path
      self.log_level                    = default_log_level
      self.view_path                    = default_view_path
      self.controller_paths             = default_controller_paths
      self.cache_classes                = default_cache_classes
      self.breakpoint_server            = default_breakpoint_server
      self.whiny_nils                   = default_whiny_nils
      self.plugin_paths                 = default_plugin_paths
      self.database_configuration_file  = default_database_configuration_file

      for framework in default_frameworks
        self.send("#{framework}=", OrderedOptions.new)
      end
    end
    
    # Loads and returns the contents of the #database_configuration_file. The
    # contents of the file are processed via ERB before being sent through
    # YAML::load.
    def database_configuration
      YAML::load(ERB.new(IO.read(database_configuration_file)).result)
    end
    
    # The path to the current environment's file (development.rb, etc.). By
    # default the file is at <tt>config/environments/#{environment}.rb</tt>.
    def environment_path
      "#{root_path}/config/environments/#{environment}.rb"
    end

    # Return the currently selected environment. By default, it returns the
    # value of the +RAILS_ENV+ constant.
    def environment
      ::RAILS_ENV
    end
    
    # Sets a block which will be executed after rails has been fully initialized.
    # Useful for per-environment configuration which depends on the framework being 
    # fully initialized.
    def after_initialize(&after_initialize_block)
      @after_initialize_block = after_initialize_block
    end
    
    # Returns the block set in Configuration#after_initialize
    def after_initialize_block
      @after_initialize_block
    end
    
    private
      def root_path
        ::RAILS_ROOT
      end

      def framework_root_path
        defined?(::RAILS_FRAMEWORK_ROOT) ? ::RAILS_FRAMEWORK_ROOT : "#{root_path}/vendor/rails"
      end

      def default_frameworks
        [ :active_record, :action_controller, :action_view, :action_mailer, :action_web_service ]
      end
    
      def default_load_paths
        paths = ["#{root_path}/test/mocks/#{environment}"]
        
        # Add the app's controller directory
        paths.concat(Dir["#{root_path}/app/controllers/"])

        # Then model subdirectories.
        # TODO: Don't include .rb models as load paths
        paths.concat(Dir["#{root_path}/app/models/[_a-z]*"])
        paths.concat(Dir["#{root_path}/components/[_a-z]*"])

        # Followed by the standard includes.
        paths.concat %w(
          app 
          app/models 
          app/controllers
          app/helpers
          app/services
          app/apis 
          components 
          config 
          lib 
          vendor 
        ).map { |dir| "#{root_path}/#{dir}" }.select { |dir| File.directory?(dir) }

        # TODO: Don't include dirs for frameworks that are not used
        paths.concat %w(
          railties
          railties/lib
          actionpack/lib
          activesupport/lib
          activerecord/lib
          actionmailer/lib
          actionwebservice/lib
        ).map { |dir| "#{framework_root_path}/#{dir}" }.select { |dir| File.directory?(dir) }
      end

      def default_log_path
        File.join(root_path, 'log', "#{environment}.log")
      end
      
      def default_log_level
        environment == 'production' ? :info : :debug
      end
      
      def default_database_configuration_file
        File.join(root_path, 'config', 'database.yml')
      end
      
      def default_view_path
        File.join(root_path, 'app', 'views')
      end
      
      def default_controller_paths
        [ File.join(root_path, 'app', 'controllers'), File.join(root_path, 'components'), File.join(RAILTIES_PATH, 'builtin', 'controllers') ]
      end
      
      def default_dependency_mechanism
        :load
      end
      
      def default_cache_classes
        false
      end
      
      def default_breakpoint_server
        false
      end
      
      def default_whiny_nils
        false
      end

      def default_plugin_paths
        ["#{root_path}/vendor/plugins"]
      end
  end
end

# Needs to be duplicated from Active Support since its needed before Active
# Support is available.
class OrderedHash < Array #:nodoc:
  def []=(key, value)    
    if pair = find_pair(key)
      pair.pop
      pair << value
    else
      self << [key, value]
    end
  end
  
  def [](key)
    pair = find_pair(key)
    pair ? pair.last : nil
  end

  def keys
    self.collect { |i| i.first }
  end

  private
    def find_pair(key)
      self.each { |i| return i if i.first == key }
      return false
    end
end

class OrderedOptions < OrderedHash #:nodoc:
  def []=(key, value)
    super(key.to_sym, value)
  end
  
  def [](key)
    super(key.to_sym)
  end

  def method_missing(name, *args)
    if name.to_s =~ /(.*)=$/
      self[$1.to_sym] = args.first
    else
      self[name]
    end
  end
end<|MERGE_RESOLUTION|>--- conflicted
+++ resolved
@@ -137,17 +137,10 @@
       configuration.frameworks.each { |framework| require(framework.to_s) }
     end
     
-<<<<<<< HEAD
-    # Loads Rails::VERSION and Rails::Info.
-    # TODO: Make this work via dependencies.rb/const_missing instead.
-    def load_framework_info
-      require 'rails_info'
-=======
     # Add the load paths used by support functions such as the info controller
     def add_support_load_paths
       builtins = File.join(File.dirname(File.dirname(__FILE__)), 'builtin', '*')
       $LOAD_PATH.concat(Dir[builtins])
->>>>>>> 9babb201
     end
 
     # Loads all plugins in <tt>config.plugin_paths</tt>.  <tt>plugin_paths</tt>
